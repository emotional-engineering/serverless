'use strict';

/**
 * JAWS Command: new project
 * - Asks the user for information about their new JAWS project
 * - Creates a new project in the current working directory
 * - Creates IAM resources via CloudFormation
 */

// Defaults
var JawsError = require('../jaws-error'),
    JawsCLI = require('../utils/cli'),
    Promise = require('bluebird'),
    fs = require('fs'),
    path = require('path'),
    os = require('os'),
    chalk = require('chalk'),
    AWSUtils = require('../utils/aws'),
    utils = require('../utils'),
    shortid = require('shortid');

Promise.promisifyAll(fs);

/**
 * Run
 * @param name
 * @param stage
 * @param domain
 * @param region
 * @param notificationEmail
 * @param profile
 * @param noCf
 * @returns {*}
 */

module.exports.run = function(name, stage, region, domain, notificationEmail, profile, noCf) {
  utils.jawsDebug('Running new project:', name);
  var command = new CMD(
      name,
      stage,
      region,
      domain,
      notificationEmail,
      profile,
      noCf);
  return command.run();
};

/**
 * CMD Class
 * @param name
 * @param stage
 * @param domain
 * @param notificationEmail
 * @param region
 * @param profile
 * @param noCf
 * @constructor
 */

function CMD(name, stage, region, domain, notificationEmail, profile, noCf) {

  // Defaults
  this._name = name ? name : null;
  this._domain = domain ? domain : null;
  this._stage = stage ? stage.toLowerCase().replace(/\W+/g, '').substring(0, 15) : null;
  this._notificationEmail = notificationEmail;
  this._region = region;
  this._profile = profile;
  this._noCf = noCf;
  this._prompts = {
    properties: {},
  };
  this.Prompter = JawsCLI.prompt();
  this.Prompter.override = {};
  this._spinner = null;
}

/**
 * CMD: Run
 */

CMD.prototype.run = Promise.method(function() {

  var _this = this;

  return Promise.try(function() {

    // ASCII Greeting
    JawsCLI.ascii();

  })
      .bind(_this)
      .then(_this._prompt)
      .then(_this._prepareProjectData)
      .then(_this._createProjectDirectory)
      .then(function() {
        if (_this._noCf) {
          JawsCLI.log('Remember to run CloudFormation manually');
          JawsCLI.log('!!MAKE SURE!! to create stack with name: ' + AWSUtils.cfGetResourcesStackName(
                  _this._stage,
                  _this._name
              ));
          JawsCLI.log('After creating CF stack, remember to put the IAM role outputs and jawsBucket in your '
              + 'project jaws.json in the right stage/region.');
          return false;
        } else {
          return _this._createCfStack()
              .bind(_this)
              .then(function(cfData) {
                if (_this._spinner) {
                  _this._spinner.stop(true);
                }
                _this._cfData = cfData;
              })
              .then(_this._putEnvFile)
              .then(_this._putCfFile);
        }
      })
      .then(_this._createProjectJson);
});

/**
 * CMD: Prompt
 */

CMD.prototype._prompt = Promise.method(function() {

  utils.jawsDebug('Prompting for new project information');
  var _this = this;

  var nameDescription = 'Enter a project name: ';

  // Prompt: name (project name)
  _this.Prompter.override.name = _this._name;
  _this._prompts.properties.name = {
    description: nameDescription.yellow,
    default: 'jaws-' + shortid.generate().replace(/\W+/g, '').substring(0, 19).replace('_', ''),
    message: 'Name must be only letters, numbers, underscores or dashes',
    conform: function(name) {
      var re = /^[a-zA-Z0-9-_]+$/;
      return re.test(name);
    },
  };

  // Prompt: domain - for AWS hosted zone and more
  _this.Prompter.override.domain = _this._domain;

<<<<<<< HEAD
  var domainDescription = 'Enter a project domain (You can change this at any time):  ';
=======
  var domainDescription = 'Enter a project domain:  '
      + os.EOL
      + ' - You don’t need to currently own this domain.  '
      + os.EOL
      + ' - JAWS will use it to uniquely namespace S3 buckets that store this project\'s data.'
      + os.EOL
      + ' - However, if you do set up this domain as a Hosted Zone on Route 53 you will benefit from extra features'
      + os.EOL
      + ' - You can enter a placeholder for now and change this at any time.'
      + os.EOL;
>>>>>>> d333d867

  _this._prompts.properties.domain = {
    description: domainDescription.yellow,
    default: 'myapp.com',
    message: 'Domain must only contain lowercase letters, numbers, periods and dashes',
    conform: function(bucket) {
      var re = /^[a-z0-9-.]+$/;
      return re.test(bucket);
    },
  };

  // Prompt: notification email - for AWS alerts
  _this.Prompter.override.notificationEmail = _this._notificationEmail;
  _this._prompts.properties.notificationEmail = {
    description: 'Enter an email to use for AWS alarms: '.yellow,
    required: true,
    message: 'Please enter a valid email',
    default: 'you@yourapp.com',
    conform: function(email) {
      if (!email) return false;
      return true;
    },
  };

  // Prompt: stage
  _this.Prompter.override.stage = _this._stage;

  var stageDescription = 'Enter a stage for this project: ';

  _this._prompts.properties.stage = {
    description: stageDescription.yellow,
    default: 'dev',
    message: 'Stage must be letters only',
    conform: function(stage) {
      var re = /^[a-zA-Z]+$/;
      return re.test(stage);
    },
  };

  // Prompt: notification email - for AWS alerts
  _this.Prompter.override.notificationEmail = _this._notificationEmail;

  var notificationEmailDescription = 'Enter an email to use for AWS alarms: ';

  _this._prompts.properties.notificationEmail = {
    description: notificationEmailDescription.yellow,
    required: true,
    message: 'Please enter a valid email',
    default: 'you@yourapp.com',
    conform: function(email) {
      if (!email) return false;
      return true;
    },
  };

  // Prompt: API Keys - Create an AWS profile by entering API keys
  if (!utils.fileExistsSync(path.join(AWSUtils.getConfigDir(), 'credentials'))) {

    _this.Prompter.override.awsAdminKeyId = _this._awsAdminKeyId;

    var apiKeyDescription = 'Enter the ACCESS KEY ID for your Admin AWS IAM User: ';

    _this._prompts.properties.awsAdminKeyId = {
      description: apiKeyDescription.yellow,
      required: true,
      message: 'Please enter a valid access key ID',
      conform: function(key) {
        if (!key) return false;
        return true;
      },
    };
    _this.Prompter.override.awsAdminSecretKey = _this._awsAdminSecretKey;

    var apiSecretDescription = 'Enter the SECRET ACCESS KEY for your Admin AWS IAM User: ';

    _this._prompts.properties.awsAdminSecretKey = {
      description: apiSecretDescription.yellow,
      required: true,
      message: 'Please enter a valid secret access key',
      conform: function(key) {
        if (!key) return false;
        return true;
      },
    };
  }

  // Show Prompts
  return _this.Prompter.getAsync(_this._prompts)
      .then(function(answers) {
        _this._name = answers.name;
        _this._domain = answers.domain;
        _this._stage = answers.stage.toLowerCase();
        _this._notificationEmail = answers.notificationEmail;
        _this._awsAdminKeyId = answers.awsAdminKeyId;
        _this._awsAdminSecretKey = answers.awsAdminSecretKey;

        // If region exists, skip select prompt
        if (_this._region) return;

        // Prompt: region select
        var choices = [];
        AWSUtils.validLambdaRegions.forEach(function(r) {
          choices.push({
            key: '',
            value: r,
            label: r,
          });
        });

        return JawsCLI.select('Select a region for your project: ', choices, false)
            .then(function(results) {
              _this._region = results[0].value;
            });
      })
      .then(function() {

        // If profile exists, skip select prompt
        if (_this._profile) return Promise.resolve();

        // If aws credentials were passed, skip select prompt
        if (_this._awsAdminKeyId && _this._awsAdminSecretKey) return Promise.resolve();

        // Prompt: profile select
        var profilesList = AWSUtils.profilesMap(),
            profiles = Object.keys(profilesList),
            choices = [];

        for (var i = 0; i < profiles.length; i++) {
          choices.push({
            key: '',
            value: profiles[i],
            label: profiles[i],
          });
        }

        return JawsCLI.select('Select an AWS profile for your project: ', choices, false)
            .then(function(results) {
              _this._profile = results[0].value;
            });
      });
});

/**
 * CMD: Prepare Project Data
 * @returns {Promise}
 * @private
 */

CMD.prototype._prepareProjectData = Promise.method(function() {

  var _this = this;

  // Validate: Ensure stage isn't "local"
  if (_this._stage.toLowerCase() == 'local') {
    throw new JawsError('Stage ' + _this._stage + ' is reserved');
  }

  // Validate: AWS only allows Alphanumeric and - in name
  var nameOk = /^([a-zA-Z0-9-]+)$/.exec(_this._name);
  if (!nameOk) {
    throw new JawsError('Project names can only be alphanumeric and -');
  }

  // Append unique id if name is in use
  if (utils.dirExistsSync(path.join(process.cwd(), _this._name))) {
    _this._name = _this._name + '-' + shortid.generate().replace(/\W+/g, '').substring(0, 19);
  }

  // Set JAWS Bucket
  _this._jawsBucket = utils.generateJawsBucketName(_this._stage, _this._region, _this._domain);

  // Validate: If no profile, ensure access keys, create profile
  if (!_this._profile) {

    if (!_this._awsAdminKeyId) {
      throw new JawsError(
          'An AWS Access Key ID is required',
          JawsError.errorCodes.MISSING_AWS_CREDS);
    }

    if (!_this._awsAdminSecretKey) {
      throw new JawsError(
          'An AWS Secret Key is required',
          JawsError.errorCodes.MISSING_AWS_CREDS);
    }

    // Set profile
    AWSUtils.profilesSet('default', _this._region, _this._awsAdminKeyId, _this._awsAdminSecretKey);
    _this._profile = 'default';
  }
});

/**
 * CMD: Create Project Directory
 * @returns {Promise}
 * @private
 */

CMD.prototype._createProjectDirectory = Promise.method(function() {

  var _this = this;

  _this._projectRootPath = path.resolve(path.join(path.dirname('.'), _this._name));

  // Prepare admin.env
  var adminEnv = 'ADMIN_AWS_PROFILE=' + _this._profile + os.EOL;

<<<<<<< HEAD
  // Prepare CloudFormation template
  var cfTemplate = utils.readAndParseJsonSync(__dirname + '/../templates/resources-cf.json');
  cfTemplate.Parameters.aaProjectName.Default = _this._name;
  cfTemplate.Parameters.aaProjectDomain.Default = _this._domain;
  cfTemplate.Parameters.aaProjectName.AllowedValues = [_this._name];
  cfTemplate.Parameters.aaStage.Default = _this._stage;
  cfTemplate.Parameters.aaDataModelStage.Default = _this._stage; //to simplify bootstrap use same stage
  cfTemplate.Parameters.aaNotficationEmail.Default = _this._notificationEmail;
  cfTemplate.Description = _this._name + " resources";

  // Create Project Scaffolding
  return utils.writeFile(
      path.join(_this._projectRootPath, 'back', '.env'),
      'JAWS_STAGE=' + _this._stage
      + '\nJAWS_DATA_MODEL_STAGE=' + _this._stage
  )
=======
  // Create Project Scaffolding
  return utils.writeFile(
          path.join(_this._projectRootPath, '.env'),
          'JAWS_STAGE=' + _this._stage
          + '\nJAWS_DATA_MODEL_STAGE=' + _this._stage
      )
>>>>>>> d333d867
      .then(function() {
        return Promise.all([
          fs.mkdirAsync(path.join(_this._projectRootPath, 'tests')),
          fs.mkdirAsync(path.join(_this._projectRootPath, 'aws_modules')),
          utils.writeFile(path.join(_this._projectRootPath, 'admin.env'), adminEnv),
          utils.generateResourcesCf(
              _this._projectRootPath,
              _this._name,
              _this._domain,
              _this._stage,
              _this._region,
              _this._notificationEmail
          ),
          fs.writeFileAsync(path.join(_this._projectRootPath, '.gitignore'), fs.readFileSync(__dirname + '/../templates/gitignore')),
        ]);
      });
});

/**
 * CMD Put ENV File
 * - Uploads .env file to jawsbucket
 */

CMD.prototype._putEnvFile = Promise.method(function() {

  var _this = this;

  var envFileContents = 'JAWS_STAGE=' + _this._stage
      + '\nJAWS_DATA_MODEL_STAGE=' + _this._stage;

  return AWSUtils.putEnvFile(
      _this._profile,
      _this._region,
      _this._jawsBucket,
      _this._name,
      _this._stage,
      envFileContents);

});

/**
 * CMD: Put CF File
 * - Uploads timestamped CF file to jawsbucket
 */

CMD.prototype._putCfFile = Promise.method(function() {

  var _this = this;

  return AWSUtils.putCfFile(
      _this._profile,
      _this._projectRootPath,
      _this._region,
      _this._jawsBucket,
      _this._name,
      _this._stage,
      'resources');

});

/**
 * CMD: Create CloudFormation Stack
 */

CMD.prototype._createCfStack = Promise.method(function() {

  var _this = this;

  JawsCLI.log('Creating CloudFormation Stack for your new project (~5 mins)...');
  _this._spinner = JawsCLI.spinner();
  _this._spinner.start();

  // Create CF stack
  return AWSUtils.cfCreateResourcesStack(
<<<<<<< HEAD
      _this._profile,
      _this._region,
      _this._projectRootPath,
      _this._name,
      _this._stage,
      _this._domain,
      _this._notificationEmail,
      _this._jawsBucket
  )
=======
          _this._profile,
          _this._region,
          _this._projectRootPath,
          _this._name,
          _this._stage,
          _this._domain,
          _this._notificationEmail,
          _this._jawsBucket
      )
>>>>>>> d333d867
      .then(function(cfData) {
        return AWSUtils.monitorCf(cfData, _this._profile, _this._region, 'create');
      });
});

/**
 * CMD: Create Project JSON
 *
 * @param cfOutputs. Optional
 * @returns {Promise} jaws json js obj
 * @private
 */

CMD.prototype._createProjectJson = Promise.method(function(cfData) {

  var _this = this,
      iamRoleArnLambda,
      iamRoleArnApiGateway;

  if (_this._cfData) {
    for (var i = 0; i < _this._cfData.Outputs.length; i++) {
      if (_this._cfData.Outputs[i].OutputKey === 'IamRoleArnLambda') {
        iamRoleArnLambda = _this._cfData.Outputs[i].OutputValue;
      }

      if (_this._cfData.Outputs[i].OutputKey === 'IamRoleArnApiGateway') {
        iamRoleArnApiGateway = _this._cfData.Outputs[i].OutputValue;
      }
    }
  }

  var templatesPath = path.join(__dirname, '..', 'templates'),
      jawsJson = utils.readAndParseJsonSync(path.join(templatesPath, 'jaws.json'));

  jawsJson.stages[_this._stage] = [{
    region: _this._region,
    iamRoleArnLambda: iamRoleArnLambda || '',
    iamRoleArnApiGateway: iamRoleArnApiGateway || '',
    jawsBucket: _this._jawsBucket,
  }];

  jawsJson.name = _this._name;
  jawsJson.domain = _this._domain;

  fs.writeFileSync(path.join(_this._projectRootPath, 'jaws.json'),
      JSON.stringify(jawsJson, null, 2));

  JawsCLI.log('Your project "' + _this._name
      + '" has been successfully created in the current directory.');

  return jawsJson;
});<|MERGE_RESOLUTION|>--- conflicted
+++ resolved
@@ -146,20 +146,7 @@
   // Prompt: domain - for AWS hosted zone and more
   _this.Prompter.override.domain = _this._domain;
 
-<<<<<<< HEAD
   var domainDescription = 'Enter a project domain (You can change this at any time):  ';
-=======
-  var domainDescription = 'Enter a project domain:  '
-      + os.EOL
-      + ' - You don’t need to currently own this domain.  '
-      + os.EOL
-      + ' - JAWS will use it to uniquely namespace S3 buckets that store this project\'s data.'
-      + os.EOL
-      + ' - However, if you do set up this domain as a Hosted Zone on Route 53 you will benefit from extra features'
-      + os.EOL
-      + ' - You can enter a placeholder for now and change this at any time.'
-      + os.EOL;
->>>>>>> d333d867
 
   _this._prompts.properties.domain = {
     description: domainDescription.yellow,
@@ -367,7 +354,6 @@
   // Prepare admin.env
   var adminEnv = 'ADMIN_AWS_PROFILE=' + _this._profile + os.EOL;
 
-<<<<<<< HEAD
   // Prepare CloudFormation template
   var cfTemplate = utils.readAndParseJsonSync(__dirname + '/../templates/resources-cf.json');
   cfTemplate.Parameters.aaProjectName.Default = _this._name;
@@ -380,18 +366,10 @@
 
   // Create Project Scaffolding
   return utils.writeFile(
-      path.join(_this._projectRootPath, 'back', '.env'),
-      'JAWS_STAGE=' + _this._stage
-      + '\nJAWS_DATA_MODEL_STAGE=' + _this._stage
-  )
-=======
-  // Create Project Scaffolding
-  return utils.writeFile(
           path.join(_this._projectRootPath, '.env'),
           'JAWS_STAGE=' + _this._stage
           + '\nJAWS_DATA_MODEL_STAGE=' + _this._stage
       )
->>>>>>> d333d867
       .then(function() {
         return Promise.all([
           fs.mkdirAsync(path.join(_this._projectRootPath, 'tests')),
@@ -466,17 +444,6 @@
 
   // Create CF stack
   return AWSUtils.cfCreateResourcesStack(
-<<<<<<< HEAD
-      _this._profile,
-      _this._region,
-      _this._projectRootPath,
-      _this._name,
-      _this._stage,
-      _this._domain,
-      _this._notificationEmail,
-      _this._jawsBucket
-  )
-=======
           _this._profile,
           _this._region,
           _this._projectRootPath,
@@ -486,7 +453,6 @@
           _this._notificationEmail,
           _this._jawsBucket
       )
->>>>>>> d333d867
       .then(function(cfData) {
         return AWSUtils.monitorCf(cfData, _this._profile, _this._region, 'create');
       });
