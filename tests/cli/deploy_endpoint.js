--- conflicted
+++ resolved
@@ -32,21 +32,13 @@
       JAWS = new Jaws();
 
       // Get Lambda Paths
-<<<<<<< HEAD
       lambdaPaths.lambda1 = path.join(projPath, 'back', 'aws_modules', 'sessions', 'show', 'jaws.json');
       lambdaPaths.lambda2 = path.join(projPath, 'back', 'aws_modules', 'sessions', 'create', 'jaws.json');
       lambdaPaths.lambda3 = path.join(projPath, 'back', 'aws_modules', 'users', 'create', 'jaws.json');
-    }).then(done);
-=======
-      lambdaPaths.lambda1 = path.join(projPath, 'back', 'lambdas', 'sessions', 'show', 'awsm.json');
-      lambdaPaths.lambda2 = path.join(projPath, 'back', 'lambdas', 'sessions', 'create', 'awsm.json');
-      lambdaPaths.lambda3 = path.join(projPath, 'back', 'lambdas', 'users', 'create', 'awsm.json');
-
     })
         .then(function() {
           CmdTag.tagAll(JAWS, 'endpoint', false);
         }).then(done);
->>>>>>> ebdc1036
   });
 
   describe('Positive tests', function() {
